#!/bin/sh
#
# Copyright (C) 2004, 2007, 2010, 2012, 2014-2018  Internet Systems Consortium, Inc. ("ISC")
# Copyright (C) 2000, 2001  Internet Software Consortium.
#
# Permission to use, copy, modify, and/or distribute this software for any
# purpose with or without fee is hereby granted, provided that the above
# copyright notice and this permission notice appear in all copies.
#
# THE SOFTWARE IS PROVIDED "AS IS" AND ISC DISCLAIMS ALL WARRANTIES WITH
# REGARD TO THIS SOFTWARE INCLUDING ALL IMPLIED WARRANTIES OF MERCHANTABILITY
# AND FITNESS.  IN NO EVENT SHALL ISC BE LIABLE FOR ANY SPECIAL, DIRECT,
# INDIRECT, OR CONSEQUENTIAL DAMAGES OR ANY DAMAGES WHATSOEVER RESULTING FROM
# LOSS OF USE, DATA OR PROFITS, WHETHER IN AN ACTION OF CONTRACT, NEGLIGENCE
# OR OTHER TORTIOUS ACTION, ARISING OUT OF OR IN CONNECTION WITH THE USE OR
# PERFORMANCE OF THIS SOFTWARE.

#
# Run a system test.
#

SYSTEMTESTTOP=.
. $SYSTEMTESTTOP/conf.sh

stopservers=true
clean=true
baseport=5300

while getopts "knp:r" flag; do
    case "$flag" in
	k) stopservers=false ;;
	n) clean=false ;;
	p) baseport=$OPTARG ;;
	r) runall="-r" ;;
    esac
done
shift `expr $OPTIND - 1`

if [ $# -eq 0 ]; then
    echofail "Usage: $0 [-k] [-n] [-p <PORT>] [-r] test-directory [test-options]" >&2;
    exit 1
fi

systest=$1
shift

if [ ! -d $systest ]; then
    echofail "$0: $systest: no such test" >&2
    exit 1
fi

# Define the number of ports allocated for each test, and the lowest and
# highest valid values for the "-p" option.
#
# The lowest valid value is one more than the highest privileged port number
# (1024).
#
# The highest valid value is calculated by noting that the value passed on the
# command line is the lowest port number in a block of "numports" consecutive
# ports and that the highest valid port number is 65,535.
numport=100
minvalid=`expr 1024 + 1`
maxvalid=`expr 65535 - $numport + 1`

test "$baseport" -eq "$baseport" > /dev/null 2>&1
if [ $? -ne 0 ]; then
    echofail "$0: $systest: must specify a numeric value for the port" >&2
    exit 1
elif [ $baseport -lt $minvalid -o $baseport -gt $maxvalid  ]; then
    echofail "$0: $systest: the specified port must be in the range $minvalid to $maxvalid" >&2
    exit 1
fi

# Name the first 10 ports in the set (it is assumed that each test has access
# to ten or more ports): the query port, the control port and eight extra
# ports.  Since the lowest numbered port (specified in the command line)
# will usually be a multiple of 10, the names are chosen so that if this is
# true, the last digit of EXTRAPORTn is "n".
PORT=$baseport
EXTRAPORT1=`expr $baseport + 1`
EXTRAPORT2=`expr $baseport + 2`
EXTRAPORT3=`expr $baseport + 3`
EXTRAPORT4=`expr $baseport + 4`
EXTRAPORT5=`expr $baseport + 5`
EXTRAPORT6=`expr $baseport + 6`
EXTRAPORT7=`expr $baseport + 7`
EXTRAPORT8=`expr $baseport + 8`
CONTROLPORT=`expr $baseport + 9`

LOWPORT=$baseport
HIGHPORT=`expr $baseport + $numport - 1`

export PORT
export EXTRAPORT1
export EXTRAPORT2
export EXTRAPORT3
export EXTRAPORT4
export EXTRAPORT5
export EXTRAPORT6
export EXTRAPORT7
export EXTRAPORT8
export CONTROLPORT

export LOWPORT
export HIGHPORT

echostart "S:$systest:`date`"
echoinfo  "T:$systest:1:A"
echoinfo  "A:$systest:System test $systest"
echoinfo  "I:$systest:PORTRANGE:${LOWPORT} - ${HIGHPORT}"

if [ x${PERL:+set} = x ]
then
    echowarn "I:$systest:Perl not available.  Skipping test."
    echowarn "R:$systest:UNTESTED"
    echoend  "E:$systest:`date $dateargs`"
    exit 0;
fi

$PERL testsock.pl -p $PORT  || {
    echowarn "I:$systest:Network interface aliases not set up.  Skipping test."
    echowarn "R:$systest:UNTESTED"
    echoend  "E:$systest:`date $dateargs`"
    exit 0;
}

# Check for test-specific prerequisites.
test ! -f $systest/prereq.sh || ( cd $systest && $SHELL prereq.sh "$@" )
result=$?

if [ $result -eq 0 ]; then
    : prereqs ok
else
    echowarn "I:$systest:Prerequisites missing, skipping test."
    [ $result -eq 255 ] && echowarn "R:$systest:SKIPPED" || echowarn "R:$systest:UNTESTED"
    echoend "E:$systest:`date $dateargs`"
    exit 0
fi

# Check for PKCS#11 support
if
    test ! -f $systest/usepkcs11 || $SHELL cleanpkcs11.sh
then
    : pkcs11 ok
else
    echowarn "I:$systest:Need PKCS#11, skipping test."
    echowarn "R:$systest:PKCS11ONLY"
    echoend  "E:$systest:`date $dateargs`"
    exit 0
fi

# Set up any dynamically generated test data
if test -f $systest/setup.sh
then
   ( cd $systest && $SHELL setup.sh "$@" )
fi

# Start name servers running
$PERL start.pl --port $PORT $systest
if [ $? -ne 0 ]; then
    echofail "R:$systest:FAIL"
    echoend  "E:$systest:`date $dateargs`"
    exit 1
fi

# Run the tests
( cd $systest ; $SHELL tests.sh "$@" )
status=$?

if $stopservers
then
    :
else
    exit $status
fi

# Shutdown
$PERL stop.pl $systest

status=`expr $status + $?`

if [ $status != 0 ]; then
    echofail "R:$systest:FAIL"
    # Do not clean up - we need the evidence.
    find . -name core -exec chmod 0644 '{}' \;
else
    echopass "R:$systest:PASS"
    if $clean
    then
<<<<<<< HEAD
	rm -f $SYSTEMTESTTOP/random.data
=======
>>>>>>> 7677cb27
	$SHELL clean.sh $runall $systest "$@"
	if test -d ../../../.git
	then
	    git status -su --ignored $systest | \
	    sed -n -e 's|^?? \(.*\)|I:file \1 not removed|p' \
	    -e 's|^!! \(.*/named.run\)$|I:file \1 not removed|p' \
	    -e 's|^!! \(.*/named.memstats\)$|I:file \1 not removed|p'
	fi
    fi
fi

echoend "E:$systest:`date $dateargs`"

exit $status<|MERGE_RESOLUTION|>--- conflicted
+++ resolved
@@ -187,10 +187,6 @@
     echopass "R:$systest:PASS"
     if $clean
     then
-<<<<<<< HEAD
-	rm -f $SYSTEMTESTTOP/random.data
-=======
->>>>>>> 7677cb27
 	$SHELL clean.sh $runall $systest "$@"
 	if test -d ../../../.git
 	then
