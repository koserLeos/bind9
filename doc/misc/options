--- conflicted
+++ resolved
@@ -302,14 +302,9 @@
 	udp-receive-buffer <integer>;
 	udp-send-buffer <integer>;
 	update-check-ksk <boolean>;
-<<<<<<< HEAD
+	update-quota <integer>;
 	use-v4-udp-ports { <portrange>; ... }; // deprecated
 	use-v6-udp-ports { <portrange>; ... }; // deprecated
-=======
-	update-quota <integer>;
-	use-v4-udp-ports { <portrange>; ... };
-	use-v6-udp-ports { <portrange>; ... };
->>>>>>> a752887d
 	v6-bias <integer>;
 	validate-except { <string>; ... };
 	version ( <quoted_string> | none );
